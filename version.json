{
    "hassio": "103.3",
<<<<<<< HEAD
    "homeassistant": "0.69.0b3",
=======
    "homeassistant": "0.68.1",
>>>>>>> c6e5d293
    "resinos": "1.3",
    "resinhup": "0.3",
    "generic": "0.3",
    "cluster": "0.1"
}<|MERGE_RESOLUTION|>--- conflicted
+++ resolved
@@ -1,10 +1,6 @@
 {
     "hassio": "103.3",
-<<<<<<< HEAD
-    "homeassistant": "0.69.0b3",
-=======
     "homeassistant": "0.68.1",
->>>>>>> c6e5d293
     "resinos": "1.3",
     "resinhup": "0.3",
     "generic": "0.3",
