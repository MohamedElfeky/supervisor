{
<<<<<<< HEAD
    "hassio": "0.74",
    "homeassistant": "0.57.3",
=======
    "hassio": "0.75",
    "homeassistant": "0.58.1",
>>>>>>> 3a8307ac
    "resinos": "1.1",
    "resinhup": "0.3",
    "generic": "0.3",
    "cluster": "0.1"
}<|MERGE_RESOLUTION|>--- conflicted
+++ resolved
@@ -1,11 +1,6 @@
 {
-<<<<<<< HEAD
-    "hassio": "0.74",
+    "hassio": "0.75",
     "homeassistant": "0.57.3",
-=======
-    "hassio": "0.75",
-    "homeassistant": "0.58.1",
->>>>>>> 3a8307ac
     "resinos": "1.1",
     "resinhup": "0.3",
     "generic": "0.3",
